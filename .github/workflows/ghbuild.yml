--- conflicted
+++ resolved
@@ -104,10 +104,7 @@
           name: qa-json-artifact
           path: ./output/qa.json  # Adjust the path based on where qa.json is located
 
-<<<<<<< HEAD
-=======
 
->>>>>>> 220efa22
       - name: Get branch name
         run: echo "BRANCH_NAME=${GITHUB_REF##*/}" >> $GITHUB_ENV
 
